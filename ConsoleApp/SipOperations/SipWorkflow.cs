--- conflicted
+++ resolved
@@ -73,11 +73,7 @@
                         return false;
                     }
 
-<<<<<<< HEAD
                     // После успешного выполнения операции обновляем состояние
-=======
-                    // При успешном завершении операции обновляем состояние соответствующим образом
->>>>>>> 0187d689
                     UpdateStateAfterSuccessfulOperation(operation);
 
                     _logger.LogInformation("Операция {OperationName} выполнена успешно", operation.OperationName);
@@ -112,31 +108,35 @@
         }
 
         /// <summary>
-<<<<<<< HEAD
-        /// Обновляет состояние машины состояний после успешного выполнения операции
-        /// </summary>
-        /// <param name="operation">Успешно выполненная операция</param>
-=======
         /// Обновляет состояние после успешного завершения операции
         /// </summary>
         /// <param name="operation">Успешно завершенная операция</param>
->>>>>>> 0187d689
         private void UpdateStateAfterSuccessfulOperation(ISipOperation operation)
         {
             switch (operation.OperationName)
             {
                 case "SIP Registration":
                     _stateMachine.TransitionTo(SipCallState.Registered);
-<<<<<<< HEAD
+                    break;
+                // Для звонка состояние будет обновляться через SIP события (Trying, Ringing, Connected)
+            }
+        }
+
+        /// <summary>
+        /// Обновляет состояние машины состояний после успешного выполнения операции
+        /// </summary>
+        /// <param name="operation">Успешно выполненная операция</param>
+        private void UpdateStateAfterSuccessfulOperation(ISipOperation operation)
+        {
+            switch (operation.OperationName)
+            {
+                case "SIP Registration":
+                    _stateMachine.TransitionTo(SipCallState.Registered);
                     _logger.LogInformation("SIP регистрация успешно завершена!");
                     break;
                 case "SIP Call":
                     // Для звонков состояние будет обновляться через события SIP
                     break;
-=======
-                    break;
-                // Для звонка состояние будет обновляться через SIP события (Trying, Ringing, Connected)
->>>>>>> 0187d689
             }
         }
 
